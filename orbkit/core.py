# -*- coding: iso-8859-1 -*-
'''Module performing all computational tasks.'''

'''
orbkit
Gunter Hermann, Vincent Pohl, and Axel Schild

Institut fuer Chemie und Biochemie, Freie Universitaet Berlin, 14195 Berlin, Germany

This file is part of orbkit.

orbkit is free software: you can redistribute it and/or modify
it under the terms of the GNU Lesser General Public License as 
published by the Free Software Foundation, either version 3 of 
the License, or any later version.

orbkit is distributed in the hope that it will be useful,
but WITHOUT ANY WARRANTY; without even the implied warranty of
MERCHANTABILITY or FITNESS FOR A PARTICULAR PURPOSE.  See the
GNU Lesser General Public License for more details.

You should have received a copy of the GNU Lesser General Public 
License along with orbkit.  If not, see <http://www.gnu.org/licenses/>.
'''

# Import general modules
import string
import time

import numpy

from multiprocessing import Pool

# Import orbkit modules
from orbkit import grid,cy_grid,cy_core
from orbkit.display import display

def ao_creator(geo_spec,ao_spec,ao_spherical=None,drv=None,
               x=None,y=None,z=None,is_vector=None):
  '''Calculates all contracted atomic orbitals or its
  derivatives with respect to a specific variable (e.g. drv = 'x' or drv = 0).
  
  **Parameters:**
  
  geo_spec,ao_spec :
    See :ref:`Central Variables` in the manual for details.
  sel_ao : int
    Index of the requested atomic orbital
  drv : int or string, {None, 'x', 'y', 'z', 0, 1, 2}, optional
    If not None, an analytical  calculation of the derivatives for 
    the atomic orbitals with respect to DRV is requested.
  x,y,z : None or list of floats, optional
    If not None, provides a list of Cartesian coordinates, 
    else the respective coordinates of grid. will be used
  is_vector : bool, optional
    If True, a vector grid will be applied
  
  **Returns:**
  
  ao_list : numpy.ndarray, shape=((NAO,) + N)
    Contains the computed NAO atomic orbitals on a grid.
  '''
  # Create the grid
  if all(v is None for v in [x,y,z,is_vector]) and not grid.is_initialized:
    display('\nSetting up the grid...')
    grid.grid_init(is_vector=True)
    display(grid.get_grid())   # Display the grid    
  if x is None: x = grid.x
  if y is None: y = grid.y
  if z is None: z = grid.z
  if is_vector is None: is_vector = grid.is_vector
  
  was_vector = is_vector  
  if not is_vector:
    N = (len(x),len(y),len(z))
    # Convert regular grid to vector grid
    x,y,z = cy_grid.grid2vector(x.copy(),y.copy(),z.copy())
  else:
    if len(x) != len(y) or len(x) != len(z):
      raise ValueError("Dimensions of x-, y-, and z- coordinate differ!")
    N = (len(x),)

  x = require(x, dtype='f')
  y = require(y, dtype='f')
  z = require(z, dtype='f') 
  
  geo_spec = require(geo_spec, dtype='f')
  lxlylz,assign = get_lxlylz(ao_spec,get_assign=True,bincount=True)
  ao_coeffs,pnum_list,atom_indices = prepare_ao_calc(ao_spec)
  
  is_normalized = each_ao_is_normalized(ao_spec)
  drv = validate_drv(drv)
  
  lxlylz = require(lxlylz,dtype='i')
  assign = require(assign,dtype='i')
  ao_list = cy_core.aocreator(lxlylz,assign,ao_coeffs,pnum_list,geo_spec,
                              atom_indices,x,y,z,drv,is_normalized)
  if 'N' in ao_spec[0]:
    # Renormalize atomic orbital
    ao_list *= ao_spec[0]['N']
  if not (ao_spherical is None or ao_spherical == []):
    ao_list = cartesian2spherical(ao_list,ao_spec,ao_spherical)
  
  if not was_vector: return ao_list.reshape((len(ao_list),) + N,order='C')
  return ao_list
 
def mo_creator(ao_list,mo_spec):
  '''Calculates the molecular orbitals.
  
  **Parameters:**
  
  ao_list : numpy.ndarray, shape=((NAO,) + N)
    Contains the NAO atomic orbitals on a grid.
  mo_spec : List of dictionaries
    See :ref:`Central Variables` for details.
  mo_coeff : numpy.ndarray, shape = (NMO,NAO)
    Contains the molecular orbital coefficients of all orbitals.
    
  **Returns:**
  
  mo_list : numpy.ndarray, shape=((NMO,) + N)
    Contains the NMO=len(mo_spec) molecular orbitals on a grid.
  '''
  ao_list = require(ao_list,dtype='f')
  shape = ao_list.shape
  ao_list.shape = (shape[0],-1)
  mo_coeff = create_mo_coeff(mo_spec,name='The argument `mo_spec`')
  mo_list = cy_core.mocreator(ao_list,mo_coeff).reshape(
                                                 ((len(mo_coeff),) + shape[1:]),
                                                 order='C')
  ao_list.shape = shape
  return mo_list


def cartesian2spherical(ao_list,ao_spec,ao_spherical):
  '''Transforms the atomic orbitals from a Cartesian Gaussian basis to a 
  (real) pure spherical harmonic Gaussian basis set.
  
  Adapted from H.B. Schlegel and M.J. Frisch,
  International Journal of Quantum Chemistry, Vol. 54, 83-87 (1995).
  
  **Parameters:**
  
  ao_list : numpy.ndarray, shape=((NAO,) + N)
    Contains the NAO atomic orbitals on a grid.  
  ao_spec,ao_spherical :
    See :ref:`Central Variables` in the manual for details.
  
  **Returns:**
  
  ao_list_sph : numpy.ndarray, shape=((NAO,) + N)
    Contains the NAO spherical atomic orbitals on a grid. 
  
  ..hint: 
  
    The conversion is currently only supported up to g atomic orbitals.
  '''
  # Get the exponents of the Cartesian basis functions
  #indices = get_lxlylz(ao_spec,get_label=True)
  
  #shape = list(ao_list.shape)
  #shape[0] = len(ao_spherical)
  #ao_list_sph = numpy.zeros(shape)
  #for i0,(j0,k0) in enumerate(ao_spherical):
    #sph0 = cy_core.get_cart2sph(*k0)
    #for c0 in range(len(sph0[0])):
      #index0 = int(numpy.argwhere(indices == j0*1000 + sph0[0][c0]))
      #ao_list_sph[i0,:] += sph0[1][c0]*sph0[2]*ao_list[index0,:]
  
  #return ao_list_sph
  
  
  
  lxlylz,assign = get_lxlylz(ao_spec,get_assign=True)

  l = [[] for i in ao_spec]
  for i,j in enumerate(assign):
    l[j].append(i) 
  
  shape = list(ao_list.shape)
  shape[0] = len(ao_spherical)
  ao_list_sph = numpy.zeros(shape)
  for i0,(j0,k0) in enumerate(ao_spherical):
    sph0 = get_cart2sph(*k0)
    for c0 in range(len(sph0[0])):
      for i,j in enumerate(l[j0]):
        if tuple(lxlylz[j]) == sph0[0][c0]:
          index0 = i + l[j0][0]
      ao_list_sph[i0,:] += sph0[1][c0]*sph0[2]*ao_list[index0,:]
  
  return ao_list_sph

def slice_rho(xx):
  '''Calculates the density, the molecular orbitals, or the derivatives thereof
  with respect to Spec['Derivative'] for one slice (xx)
  
  This function is called by the multiprocessing module in the :mod:`orbkit.core.rho_compute`.
  
  **Parameters:**
  
  xx : [float] or [int, int]
    Specifies which slice in x-direction shall be computed.
    
      | **If not is_vector:** One slice at x=xx will be computed.
      | **Else:**  One slice from index xx[0] to xx[1] will be calculated.
      
  Spec : dict, global
    Dictionary containing all required varibles:
      :geo_spec: List of floats, shape=(NATOMS, 3) (see :ref:`Central Variables` for details).
      :ao_spec: List of dictionaries (see :ref:`Central Variables` for details).
      :mo_spec: List of dictionaries (see :ref:`Central Variables` for details).
      :calc_mo: Bool if only the molecular orbitals are requested.
      :is_vector: Bool if a vector grid is used.
      :Derivative: List of strings, choices={'x','y', or 'z'}. 
                   If not None, derivative calculation will be carried out.
  grid : module or class, global
    Contains the grid, i.e., grid.x, grid.y, and grid.z.

  **Returns:**
  
  :if calc_mo and drv is None: 
    - mo_list
  :if calc_mo and drv is not None:
    - delta_mo_list
  :if not calc_mo and drv is None: 
    - rho, mo_norm
  :if not calc_mo and drv is not None: 
    - rho, mo_norm, delta_rho
  
  mo_list : numpy.ndarray, shape=((NMO,) + N)
    Contains the NMO=len(mo_spec) molecular orbitals on a grid.
  delta_mo_list : numpy.ndarray, shape=((NDRV,NMO) + N)
    Contains the derivatives with respect to drv (NDRV=len(drv)) of the 
    NMO=len(mo_spec) molecular orbitals on a grid.
  rho : numpy.ndarray, shape=(N)
    Contains the density on a grid.
  delta_rho : numpy.ndarray, shape=((NDRV,) + N)
    Contains the derivatives with respect to drv (NDRV=len(drv)) of 
    the density on a grid.
  '''
  try:
    # All desired information is stored in the Global variable Spec 
    geo_spec = Spec['geo_spec']
    ao_spec = Spec['ao_spec']
    ao_spherical = Spec['ao_spherical']
    mo_spec = Spec['mo_spec']
    drv = Spec['Derivative']
    calc_mo = Spec['calc_mo']
    if Spec['calc_ao']:
      _mo_creator = lambda x,y: x
    else: 
      _mo_creator = mo_creator
      
    
    # Set up Grid
    x = grid.x[xx[0]:xx[1]]
    y = grid.y[xx[0]:xx[1]]
    z = grid.z[xx[0]:xx[1]]
    N = (len(x),)
    
    if drv is not None and calc_mo:
      delta_mo_list = []
      for ii_d in drv:
        # Calculate the derivatives of the AOs and MOs for this slice 
        delta_ao_list = ao_creator(geo_spec,ao_spec,ao_spherical=ao_spherical,drv=ii_d,
                    x=x,y=y,z=z,is_vector=True)
        delta_mo_list.append(_mo_creator(delta_ao_list,mo_spec))
      return numpy.array(delta_mo_list)
    # Calculate the MOs and AOs for this slice 
    ao_list = ao_creator(geo_spec,ao_spec,ao_spherical=ao_spherical,x=x,y=y,z=z,is_vector=True)
    mo_list = _mo_creator(ao_list,mo_spec)
    
    if calc_mo:
      return numpy.array(mo_list)
    
    # Initialize a numpy array for the density 
    rho = numpy.zeros(N)
    
    # Initialize a numpy array for the norm of the MOs 
    mo_norm = numpy.zeros((len(mo_list)))
    
    # Calculate the density and the norm 
    for ii_mo in range(len(mo_list)): 
      mo_norm[ii_mo] = numpy.sum(numpy.square(mo_list[ii_mo]))
      rho += mo_spec[ii_mo]['occ_num'] * numpy.square(numpy.abs(mo_list[ii_mo]))
      
    if drv is None:
      # Return the density and the norm 
      return rho, mo_norm
    else:
      # Initialize a numpy array for the derivative of the density 
      delta_rho = numpy.zeros((len(drv),) + N)
      for i,ii_d in enumerate(drv):
        # Calculate the derivatives of the AOs and MOs for this slice 
        delta_ao_list = ao_creator(geo_spec,ao_spec,ao_spherical=ao_spherical,drv=ii_d,
                                   x=x,y=y,z=z,is_vector=True)
        delta_mo_list = mo_creator(delta_ao_list,mo_spec)        
        if len(ii_d) == 2:
          ao_0 = ao_creator(geo_spec,ao_spec,ao_spherical=ao_spherical,drv=ii_d[0],
                                  x=x,y=y,z=z)
          if '2' in ii_d or ii_d[0] == ii_d[1]:          
            delta2_mo_list = numpy.array(mo_creator(ao_0,mo_spec))**2
          else:
            ao_1 = ao_creator(geo_spec,ao_spec,ao_spherical=ao_spherical,drv=ii_d[1],
                                  x=x,y=y,z=z,is_vector=True)
            delta2_mo_list = (numpy.array(mo_creator(ao_0,mo_spec)) *
                              numpy.array(mo_creator(ao_1,mo_spec)))
        # Calculate the derivative of the density
        for ii_mo in range(len(mo_list)): 
          delta_rho[i] += (mo_spec[ii_mo]['occ_num'] * 
                    2 * delta_mo_list[ii_mo]*mo_list[ii_mo])
          if len(ii_d) == 2:
            delta_rho[i] += mo_spec[ii_mo]['occ_num'] * 2 * delta2_mo_list[ii_mo]
      # Return the derivative of the density 
      return rho, mo_norm, delta_rho
  except KeyboardInterrupt:
    # Catch keybord interrupt signal to prevent a hangup of the worker processes 
    return 0
  # slice_rho 

def initializer(global_args):
  global Spec
  Spec = global_args
  
def rho_compute(qc,calc_ao=False,calc_mo=False,drv=None,laplacian=False,
                numproc=1,slice_length=1e4,vector=None,save_hdf5=False,
                **kwargs):
  r'''Calculate the density, the molecular orbitals, or the derivatives thereof.
  
  orbkit divides 3-dimensional regular grids into 2-dimensional slices and 
  1-dimensional vector grids into 1-dimensional slices of equal length. By default,
  3-dimensional grids are used (:literal:`vector=None`).
  The computational tasks are distributed to the worker processes.
  
  **Parameters:**
  
  qc : class or dict
    QCinfo class or dictionary containing the following attributes/keys.
    See :ref:`Central Variables` for details.
  qc.geo_spec : numpy.ndarray, shape=(3,NATOMS) 
    See :ref:`Central Variables` for details.
  qc.ao_spec : List of dictionaries
    See :ref:`Central Variables` for details.
  qc.mo_spec : List of dictionaries
    See :ref:`Central Variables` for details.
  calc_mo : bool, optional
    If True, the computation of  the molecular orbitals requested is only
    carried out.
  slice_length : int, optional
    Specifies the number of points per subprocess.
  drv : string or list of strings {None,'x','y', 'z', 'xx', 'xy', ...}, optional
    If not None, computes the analytical derivative of the requested 
    quantities with respect to DRV.
  laplacian : bool, optional
    If True, computes the laplacian of the density.
  numproc : int
    Specifies number of subprocesses for multiprocessing.
  grid : module or class, global
    Contains the grid, i.e., grid.x, grid.y, and grid.z. If grid.is_initialized
    is not True, functions runs grid.grid_init().

  **Returns:**
  
  :if calc_mo and drv is None: 
    - mo_list
  :if calc_mo and drv is not None:  
    - delta_mo_list
  :if not calc_mo and drv is None: 
    - rho
  :if not calc_mo and drv is not None: 
    - rho, delta_rho
  :if not calc_mo and laplacian:
    - rho, delta_rho, laplacian_rho      
  
  mo_list : numpy.ndarray, shape=((NMO,) + N)
    Contains the NMO=len(qc.mo_spec) molecular orbitals on a grid.
  delta_mo_list : numpy.ndarray, shape=((NDRV,NMO) + N)
    Contains the derivatives with respect to drv (NDRV=len(drv)) of the 
    NMO=len(qc.mo_spec) molecular orbitals on a grid.
  mo_norm : numpy.ndarray, shape=(NMO,)
    Contains the numerical norms of the molecular orbitals.
  rho : numpy.ndarray, shape=(N)
    Contains the density on a grid.
  delta_rho : numpy.ndarray, shape=((NDRV,) + N)
    Contains derivatives with respect to drv (NDRV=len(drv)) of 
    the density on a grid.
  laplacian_rho : numpy.ndarray, shape=(N)
    Contains the laplacian of the density on a grid, i.e. 
    :math:`\nabla^2 \rho = \nabla^2_x \rho + \nabla^2_y \rho + \nabla^2_z \rho`.
  '''  
  if calc_ao and calc_mo:
    raise ValueError('Choose either calc_ao=True or calc_mo=True')
  elif calc_ao:
    calc_mo = True 
  
  slice_length = slice_length if not vector else vector
  if slice_length == 0:
    return rho_compute_no_slice(qc,calc_ao=calc_ao,calc_mo=calc_mo,drv=drv,
                                laplacian=laplacian,**kwargs)
  if laplacian:
    if not (drv is None or drv == ['xx','yy','zz'] or drv == ['x2','y2','z2']):
      display('Note: You have set the option `laplacian` and specified values\n' +
              'for `drv`. Both options are not compatible.\n' +
              'The option `drv` has been changed to `drv=["xx","yy","zz"]`.')
    drv = ['xx','yy','zz']
  
  if drv is not None:
    is_drv = True
    try:
      drv = list(drv)
    except TypeError: 
      drv = [drv]
  else:
    is_drv = False
    
  # Specify the global variable containing all desired information needed 
  # by the function slice_rho   
  if isinstance(qc,dict):
    Spec = qc
  else:
    Spec = qc.todict()
  Spec['calc_ao'] = calc_ao
  Spec['calc_mo'] = calc_mo
  Spec['Derivative'] = drv
  if calc_ao:
    if Spec['ao_spherical'] is None: 
      lxlylz,assign = get_lxlylz(Spec['ao_spec'],get_assign=True)
      labels = ['lxlylz=%s,atom=%d' % (lxlylz[i],Spec['ao_spec'][assign[i]]['atom']) for i in range(len(lxlylz))]
      mo_num = len(lxlylz)
    else:
      mo_num = len(Spec['ao_spherical'])
      labels = ['l,m=%s,atom=%d' % (j,Spec['ao_spec'][i]['atom']) for i,j in Spec['ao_spherical']]
  else:
    mo_num = len(Spec['mo_spec'])
    labels = [ii_mo['sym'] for ii_mo in Spec['mo_spec']]
  
  if not grid.is_initialized:
    display('\nSetting up the grid...')
    grid.grid_init(is_vector=True)
    display(grid.get_grid())   # Display the grid
  
  was_vector = grid.is_vector
  N = (len(grid.x),) if was_vector else (len(grid.x),len(grid.y),len(grid.z))
  if not was_vector:
    grid.grid2vector()
    display('Converting the regular grid to a vector grid containing ' +
            '%.2e grid points...' % len(grid.x))
  
  # Define the slice length
  npts = len(grid.x)
  if slice_length < 0: slice_length = numpy.ceil(npts/float(numproc))+1
  sNum = int(numpy.floor(npts/slice_length)+1)
  
  # The number of worker processes is capped to the number of 
  # grid points in x-direction.  
  if numproc > sNum: numproc = sNum
  
  # Print information regarding the density calculation 
  display('\nStarting the calculation of the %s...' % 
         ('molecular orbitals' if calc_mo else 'density'))
  display('The grid has been separated into %d slices each having %.2e grid points.' % 
                (sNum, slice_length))
  if numproc <= 1:
    display('The calculation will be carried out using only one process.\n' + 
    '\n\tThe number of subprocesses can be changed with -p\n')
  else:
    display('The calculation will be carried out with %d subprocesses.' 
            % numproc)
  display('\nThere are %d contracted %s AOs' % (len(Spec['mo_spec'][0]['coeffs']),
          'Cartesian' if not Spec['ao_spherical'] else 'spherical')+ 
          ('' if calc_ao else ' and %d MOs to be calculated.' % mo_num) )
  
  # Initialize some additional user information 
  status_old = 0
  s_old = 0
  t = [time.time()]
  
  # Make slices 
  # Initialize an array to store the results 
  mo_norm = numpy.zeros((mo_num,))
  
  def zeros(shape,name,save_hdf5):
    if not save_hdf5:
      return numpy.zeros(shape)
    else:
      return f.create_dataset(name,shape,dtype=numpy.float64,chunks=shape[:-1] + (slice_length,))
  def reshape(data,shape):
    if not save_hdf5:
      return data.reshape(shape)
    else:
      data.attrs['shape'] = shape
      return data[...].reshape(shape)
  
  if save_hdf5:
    import h5py
    f = h5py.File(str(save_hdf5), 'w')
    f['x'] = grid.x
    f['y'] = grid.y
    f['z'] = grid.z
  
  if calc_mo:
    mo_list = zeros((mo_num,npts) if drv is None else (len(drv),mo_num,npts),
                    'ao_list' if calc_ao else 'mo_list',save_hdf5)
  else:
    rho = zeros(npts,'rho',save_hdf5)
    if is_drv:
      delta_rho = zeros((len(drv),npts),'rho',save_hdf5)
  
  # Write the slices in x to an array xx 
  xx = []
  i = 0
  for s in range(sNum):
    if i == npts:
      sNum -= 1
      break
    elif (i + slice_length) >= npts:
      xx.append((numpy.array([i,npts],dtype=int)))      
    else:
      xx.append((numpy.array([i,i + slice_length],dtype=int)))
    i += slice_length 
  
  # Start the worker processes
  if numproc > 1:
    pool = Pool(processes=numproc, initializer=initializer, initargs=(Spec,))
    it = pool.imap(slice_rho, xx)
  else:
    initializer(Spec)
  
  # Compute the density slice by slice   
  for s in range(sNum):
    # Which slice do we compute 
    i = xx[s][0]
    j = xx[s][1]    
    # Perform the compution for the current slice 
    result = it.next() if numproc > 1 else slice_rho(xx[s])
    # What output do we expect 
    if calc_mo:
      if not is_drv:
        mo_list[:,i:j] = result[:,:]
      else:
        for ii_d in range(len(drv)):
          mo_list[ii_d,:,i:j] = result[ii_d,:,:,]
    else:
      rho[i:j] = result[0]
      mo_norm += result[1]
      if is_drv:
        for ii_d in range(len(drv)):
          delta_rho[ii_d,i:j] = result[2][ii_d,:]
    
    
    # Print out the progress of the computation 
    status = numpy.floor(s*10/float(sNum))*10
    if not status % 10 and status != status_old:
      t.append(time.time())
      display('\tFinished %(f)d %% (%(s)d slices in %(t).3f s)' 
                % {'f': status,
                's': s + 1 - s_old,
                't': t[-1]-t[-2]})
      status_old = status
      s_old = s + 1
  
  # Close the worker processes
  if numproc > 1:
    pool.close()
    pool.join()
    
  if not was_vector:
    grid.vector2grid(*N)
    display('Converting the output from a vector grid to a regular grid...')
  
  if not was_vector and drv is None:
    # Print the norm of the MOs 
    display('\nNorm of the MOs:')
    for ii_mo in range(len(mo_norm)):
      if calc_mo:
        norm = numpy.sum(numpy.square(mo_list[ii_mo]))*grid.d3r
      else:
        norm = mo_norm[ii_mo]*grid.d3r
      display('\t%(m).6f\t%(t)s %(n)s' 
                % {'m':norm, 'n':labels[ii_mo], 't':'AO' if calc_ao else 'MO'})
  
  if calc_mo:    
    #if not was_vector: 
    mo_list = reshape(mo_list,((mo_num,) if drv is None 
                                         else (len(drv),mo_num,)) + N)
    if save_hdf5: f.close()
    return mo_list
  
  if not was_vector:
    # Print the number of electrons
    display('We have ' + str(numpy.sum(rho)*grid.d3r) + ' electrons.')
  
  #if not was_vector: 
  rho = reshape(rho,N)
  if not is_drv:
    if save_hdf5: f.close()
    return rho
  else:
    #if not was_vector: 
    delta_rho = reshape(delta_rho,(len(drv),) + N)
    if save_hdf5: f.close()
    if laplacian: return rho, delta_rho, delta_rho.sum(axis=0)
    return rho, delta_rho
  # rho_compute 

def rho_compute_no_slice(qc,calc_ao=False,calc_mo=False,drv=None,
                         laplacian=False,return_components=False,
                         x=None,y=None,z=None,is_vector=None,**kwargs):
  r'''Calculates the density, the molecular orbitals, or the derivatives thereof
  without slicing the grid.
  
  **Parameters:**
  
  qc : class or dict
    QCinfo class or dictionary containing the following attributes/keys.
    See :ref:`Central Variables` for details.
  qc.geo_spec : numpy.ndarray, shape=(3,NATOMS) 
    See :ref:`Central Variables` for details.
  qc.ao_spec : List of dictionaries
    See :ref:`Central Variables` for details.
  qc.mo_spec : List of dictionaries
    See :ref:`Central Variables` for details.
  calc_mo : bool, optional
    If True, the computation of  the molecular orbitals requested is only
    carried out.
  is_vector : bool, optional
    If True, performs the computations for a vector grid, i.e., 
    with x, y, and z as vectors.
  drv : string or list of strings {None,'x','y', or 'z'}, optional
    If not None, computes the analytical derivative of the requested 
    quantities with respect to DRV.
  laplacian : bool, optional
    If True, computes the laplacian of the density.
  return_components : bool, optional
    If True, returns the atomic and molecular orbitals, and the density, 
    and if requested, the derivatives thereof as well.
  x,y,z : numpy.ndarray, optional
    If not None, provides a list of Cartesian coordinates, 
    else the respective coordinates of the module :mod:`orbkit.grid` will 
    be used.

  **Returns:**
  
  :if not return_components:
  
    :if calc_mo and drv is None: 
      - mo_list
    :if calc_mo and drv is not None:
      - delta_mo_list
    :if not calc_mo and drv is None:
      - rho
    :if not calc_mo and drv is not None: 
      - rho, delta_rho
    :if not calc_mo and laplacian:
      - rho, delta_rho, laplacian_rho      
  
  :else:
    | 
    
    :if calc_mo and drv is None:
      - ao_list,mo_list
    :if calc_mo and drv is not None: 
      - delta_ao_list,delta_mo_list
    :if not calc_mo and drv is None: 
      - ao_list,mo_list,rho
    :if not calc_mo and drv is not None: 
      - ao_list, mo_list, rho, delta_ao_list, delta_mo_list, delta_rho
    :if not calc_mo and laplacian: 
      - ao_list, mo_list, rho, delta_ao_list, delta_mo_list, delta_rho, laplacian_rho
  
  ao_list : numpy.ndarray, shape=((NAO,) + N)
    Contains the NAO=len(ao_spec) atomic orbitals on a grid.
  delta_ao_list : numpy.ndarray, shape=((NDRV,NAO) + N)
    Contains the derivatives with respect to drv (NDRV=len(drv)) of the 
    NAO=len(ao_spec) atomic orbitals on a grid.
  mo_list : numpy.ndarray, shape=((NMO,) + N)
    Contains the NMO=len(qc.mo_spec) molecular orbitals on a grid.
  delta_mo_list : numpy.ndarray, shape=((NDRV,NMO) + N)
    Contains the derivatives with respect to drv (NDRV=len(drv)) of the 
    NMO=len(qc.mo_spec) molecular orbitals on a grid.
  mo_norm : numpy.ndarray, shape=(NMO,)
    Contains the numerical norms of the molecular orbitals.
  rho : numpy.ndarray, shape=(N)
    Contains the density on a grid.
  delta_rho : numpy.ndarray, shape=((NDRV,) + N)
    Contains the derivatives with respect to drv (NDRV=len(drv)) of 
    the density on a grid.
  laplacian_rho : numpy.ndarray, shape=(N)
    Contains the laplacian of the density on a grid, i.e. 
    :math:`\nabla^2 \rho = \nabla^2_x \rho + \nabla^2_y \rho + \nabla^2_z \rho`.
  '''  
  
  if calc_ao and calc_mo:
    raise ValueError('calc_ao and calc_mo are mutually exclusive arguments.'+
                     'Use calc_mo and return_components instead!')
  
  # Create the grid
  if all(v is None for v in [x,y,z,is_vector]) and not grid.is_initialized:
    display('\nSetting up the grid...')
    grid.grid_init(is_vector=True)
    display(grid.get_grid())   # Display the grid    
  if x is None: x = grid.x
  if y is None: y = grid.y
  if z is None: z = grid.z
  if is_vector is None: is_vector = grid.is_vector
  
  def convert(data,was_vector,N):
    data = numpy.array(data,order='C')
    if not was_vector:
      data = data.reshape(data.shape[:-1] + N,order='C')
    return data
  
  was_vector = is_vector  
  if not is_vector:
    N = (len(x),len(y),len(z))
    d3r = numpy.product([x[1]-x[0],y[1]-y[0],z[1]-z[0]])
    # Convert regular grid to vector grid
    x,y,z = cy_grid.grid2vector(x.copy(),y.copy(),z.copy())
    is_vector = True
    display('Converting the regular grid to a vector grid containing ' +
            '%.2e grid points...' % len(grid.x))
  else:
    if len(x) != len(y) or len(x) != len(z):
      raise ValueError('Dimensions of x-, y-, and z- coordinate differ!')
    N = (len(x),)
  
  if not isinstance(qc,dict):
    qc = qc.todict()
  
  geo_spec = qc['geo_spec']
  ao_spec = qc['ao_spec']
  ao_spherical = qc['ao_spherical']
  mo_spec = qc['mo_spec']
    
  if laplacian:
    if not (drv is None or drv == ['xx','yy','zz'] or drv == ['x2','y2','z2']):
      display('Note: You have set the option `laplacian` and specified values\n' +
              'for `drv`. Both options are not compatible.\n' +
              'The option `drv` has been changed to `drv=["xx","yy","zz"]`.')
    drv = ['xx','yy','zz']
  
  display('\nStarting the calculation without slicing the grid...')
<<<<<<< HEAD
  display('\nThere are %d contracted %s AOs' % 
          ( len(Spec['mo_spec'][0]['coeffs']),
            'Cartesian' if not Spec['ao_spherical'] else 'spherical' )
          + ('' if calc_ao else ' and %d MOs to be calculated.' % mo_num) 
          )
=======
  display('\nThere are %d contracted %s AOs' % (len(Spec['mo_spec'][0]['coeffs']),
          'Cartesian' if not Spec['ao_spherical'] else 'spherical')+ 
          ('' if calc_ao else ' and %d MOs to be calculated.' % len(Spec['mo_spec']) )
>>>>>>> ff89f8b3
  
  
  if drv is not None:
    try:
      drv = list(drv)
    except TypeError: 
      drv = [drv]
    
    display('\nCalculating the derivatives of the atomic and molecular orbitals...')
    delta_ao_list = [[] for ii_d in drv]
    delta_mo_list = [[] for ii_d in drv]
    for i,ii_d in enumerate(drv):
      display('\t...with respect to %s' % ii_d)
      # Calculate the derivatives of the AOs and MOs
      delta_ao_list[i] = ao_creator(geo_spec,ao_spec,ao_spherical=ao_spherical,
                                      drv=ii_d,
                                      is_vector=True,x=x,y=y,z=z)
      if not calc_ao: delta_mo_list[i] =  mo_creator(delta_ao_list[i],mo_spec)                     
    delta_ao_list = convert(delta_ao_list,was_vector,N)
    if calc_ao: 
      return delta_ao_list
    delta_mo_list = convert(delta_mo_list,was_vector,N)
    if calc_mo:  
      return ((delta_ao_list,delta_mo_list) if return_components 
              else delta_mo_list)
    
    delta2_mo_list = [None for ii_d in drv]
    for i,ii_d in enumerate(drv):
      if len(ii_d) == 2:
        display('\t...with respect to %s' % ii_d[0])
        ao_0 = ao_creator(geo_spec,ao_spec,ao_spherical=ao_spherical,
                          drv=ii_d[0],
                          is_vector=True,x=x,y=y,z=z)
        if '2' in ii_d or ii_d == 'xx'  or ii_d == 'yy' or ii_d == 'zz':
          delta2_mo_list[i] = mo_creator(ao_0,mo_spec)**2
        else: 
          display('\t...with respect to %s' % ii_d[1])
          ao_1 = ao_creator(geo_spec,ao_spec,ao_spherical=ao_spherical,
                            drv=ii_d[1],
                            is_vector=True,x=x,y=y,z=z)
          delta2_mo_list[i] = (mo_creator(ao_0,mo_spec) *
                               mo_creator(ao_1,mo_spec))    
        delta2_mo_list[i] = convert(delta2_mo_list[i],was_vector,N)
  
  display('\nCalculating the atomic and molecular orbitals...')
  # Calculate the AOs and MOs 
  ao_list = ao_creator(geo_spec,ao_spec,ao_spherical=ao_spherical,
                       is_vector=True,x=x,y=y,z=z)
  if not calc_ao: mo_list = convert(mo_creator(ao_list,mo_spec),was_vector,N)
  ao_list = convert(ao_list,was_vector,N)
  if calc_ao: 
    return ao_list
  if not was_vector:
    # Print the norm of the MOs 
    display('\nNorm of the MOs:')
    for ii_mo in range(len(mo_list)): 
      display('\t%(m).6f\tMO %(n)s' 
       % {'m':numpy.sum(mo_list[ii_mo]**2)*d3r, 'n':mo_spec[ii_mo]['sym']})
  
  if calc_mo:
    return ((ao_list, mo_list) if return_components 
            else mo_list)
  
  # Initialize a numpy array for the density 
  rho = numpy.zeros(N)
  
  display('\nCalculating the density...') 
  for ii_mo in range(len(mo_list)): 
    rho += numpy.square(numpy.abs(mo_list[ii_mo])) * mo_spec[ii_mo]['occ_num']
  
  if not was_vector:
    # Print the number of electrons 
    display('We have ' + str(numpy.sum(rho)*d3r) + ' electrons.')
  
  if drv is None:
    return ((ao_list, mo_list, rho) if return_components else rho)
  
  # Print information 
  display('\nCalculating the derivative of the density...')
  delta_rho = numpy.zeros((len(drv),) + N)
  # Loop over spatial directions 
  for i,ii_d in enumerate(drv):
    display('\t...with respect to %s' % ii_d)
    # Calculate the derivative of the density
    for ii_mo in range(len(mo_list)): 
      delta_rho[i] += (mo_spec[ii_mo]['occ_num'] * 
            2 * delta_mo_list[i,ii_mo]*mo_list[ii_mo])
      if len(ii_d) == 2:
        delta_rho[i] += mo_spec[ii_mo]['occ_num'] * 2 * delta2_mo_list[i][ii_mo]
  
  delta = (delta_rho,delta_rho.sum(axis=0)) if laplacian else (delta_rho,)
  
  return ((ao_list, mo_list, rho, delta_ao_list, delta_mo_list,) + delta 
        if return_components else (rho,) + delta)
  # rho_compute_no_slice 


#--- Support Code ---# 
# Information on atomic orbitals

# Assign the quantum number l to every AO symbol (s,p,d,etc.) 
orbit = 'spd' + string.ascii_lowercase[5:].replace('s','').replace('p','')
lquant = dict([(j, i) for i,j in enumerate(orbit)])

def l_deg(l=0,ao=None,cartesian_basis=True):
  '''Calculates the degeneracy of a given atomic orbitals.
  
  **Options:**
  
  Works with the molpro output nomenclature for Cartesian Harmonics:
    s->'s', p->['x','y','z'], d-> ['xx','yy', etc.], etc.
    e.g., l_deg(ao='xxy')
  
  Works with quantum number l for the Cartesian Harmonic:
    e.g., l_deg(l=1)
  
  Works with name of the Cartesian Harmonic:
    e.g., l_deg(l='p')
  ''' 
  if ao != None:
    if ao == 's':
      return 1
    else:
      l = len(ao)
  elif isinstance(l,str):
    l = lquant[l]
  return int((l+1)*(l+2)/2) if cartesian_basis else int(2*l+1)
  # l_deg 

# Molden AO order 
exp = []
exp.append([(0,0,0)])                   # s orbitals

exp.append([(1,0,0), (0,1,0), (0,0,1)]) # p orbitals

exp.append([(2,0,0), (0,2,0), (0,0,2),
            (1,1,0), (1,0,1), (0,1,1)]) # d orbitals

exp.append([(3,0,0), (0,3,0), (0,0,3),
            (1,2,0), (2,1,0), (2,0,1),
            (1,0,2), (0,1,2), (0,2,1),
            (1,1,1)])                   # f orbitals
    
exp.append([(4,0,0), (0,4,0), (0,0,4),
            (3,1,0), (3,0,1), (1,3,0),
            (0,3,1), (1,0,3), (0,1,3),
            (2,2,0), (2,0,2), (0,2,2),
            (2,1,1), (1,2,1), (1,1,2)]) # g orbitals

# wfn order of exponents 
exp_wfn = exp[:3]                           # s,p,d orbitals 

exp_wfn.append([(3,0,0), (0,3,0), (0,0,3),                   
                (2,1,0), (2,0,1),(0,2,1),                    
                (1,2,0), (1,0,2), (0,1,2),                   
                (1,1,1)])                   # f orbitals     

exp_wfn.append(exp[4]) # g orbitals     

'''                                                                             
Transformation Between Cartesian and (Real) Pure Spherical Harmonic Gaussians   

adapted from H.B. Schlegel and M.J. Frisch 
International Journal of Quantum Chemistry, Vol. 54, 83-87 (1995).
'''
sqrt = numpy.sqrt
cart2sph = [ #: Transformation Between Cartesian and (Real) Pure Spherical Harmonic Gaussians
  [
  [[(0,0,0)], [1.], 1.]
  ],                                    # s orbitals
  [
  [[(0,1,0)], [1.], 1.],
  [[(0,0,1)], [1.], 1.],
  [[(1,0,0)], [1.], 1.],
  ],                                    # p orbitals
  [
  [[(1,1,0)], [1.], 1.],
  [[(0,1,1)], [1.], 1.],
  [[(0,0,2),(2,0,0),(0,2,0)], [1., -1/2., -1/2.], 1.],
  [[(1,0,1)], [1.], 1.],
  [[(2,0,0),(0,2,0)], [1.,-1.], sqrt(3)/2.],
  ],                                    # d orbitals
  [
  [[(0,3,0),(2,1,0)], [-sqrt(5), 3.], 1/(2.*sqrt(2))],
  [[(1,1,1)], [1.], 1.],
  [[(0,1,2),(0,3,0),(2,1,0)], [sqrt(3/5.), -sqrt(3)/4., -sqrt(3)/(4.*sqrt(5))], sqrt(2)] ,
  [[(0,0,3),(2,0,1),(0,2,1)], [1.,-3/(2*sqrt(5)),-3/(2*sqrt(5))], 1.],
  [[(1,0,2),(3,0,0),(1,2,0)], [sqrt(3/5.), -sqrt(3)/4., -sqrt(3)/(4.*sqrt(5))], sqrt(2)],
  [[(2,0,1),(0,2,1)], [1.,-1.], sqrt(3)/2.],
  [[(3,0,0),(1,2,0)], [sqrt(5), -3.], 1/(2.*sqrt(2))],
  ],                                    # f orbitals
  [
  [[(3,1,0), (1,3,0)], [1.,-1.], sqrt(2) * sqrt(5/8.)],
  [[(0,3,1), (2,1,1)], [-sqrt(5)/4.,3/4.], sqrt(2)],
  [[(1,1,2), (3,1,0), (1,3,0)], [3/sqrt(14), -sqrt(5)/(2*sqrt(14)), -sqrt(5)/(2*sqrt(14))], sqrt(2)],
  [[(0,3,1), (0,3,1), (2,1,1)], [sqrt(5/7.), -3*sqrt(5)/(4.*sqrt(7)), -3/(4.*sqrt(7))], sqrt(2)],
  [[(0,0,4), (4,0,0), (0,4,0), (2,0,2), (0,2,2), (2,2,0)], [1., 3/8., 3/8., -3*sqrt(3)/sqrt(35), -3*sqrt(3)/sqrt(35), -1/4.], sqrt(2)],
  [[(1,0,3), (3,0,1), (1,2,1)], [sqrt(5/7.), -3*sqrt(5)/(4.*sqrt(7)), -3/(4.*sqrt(7))], sqrt(2)],
  [[(2,0,2), (0,2,2), (4,0,0), (0,4,0)], [3*sqrt(3)/(2.*sqrt(14)), -3*sqrt(3)/(2.*sqrt(14)), -sqrt(5)/(4.*sqrt(2)), sqrt(5)/(4.*sqrt(2))], sqrt(2)],
  [[(3,0,1), (1,2,1)], [sqrt(5)/4., -3/4.], sqrt(2)],
  [[(4,0,0), (0,4,0), (2,2,0)], [sqrt(35)/(8.*sqrt(2)), sqrt(35)/(8.*sqrt(2)), -3*sqrt(3)/(4.*sqrt(2))], sqrt(2)],
  ],                                    # g orbitals
]

def get_cart2sph(l,m):
  '''Returns the linear combination required for the transformation Between 
  the Cartesian and (Real) Pure Spherical Harmonic Gaussian basis.
  
  Adapted from H.B. Schlegel and M.J. Frisch,
  International Journal of Quantum Chemistry, Vol. 54, 83-87 (1995).
  
  **Parameters:**
  
  l : int
    Angular momentum quantum number.
  m : int
    Magnetic quantum number.
  
  **Returns:**
  
  cart2sph[l][l+m] : list
    Contains the conversion instructions with three elements
      
      1. Exponents of Cartesian basis functions (cf. `core.exp`): list of tuples
      2. The corresponding expansion coefficients: list of floats 
      3. Global factor  
  
  ..hint: 
  
    The conversion is currently only supported up to g atomic orbitals.
  '''
  return cart2sph[l][l+m]

def get_lxlylz(ao_spec,get_assign=False,bincount=False,get_label=False):
  '''Extracts the exponents lx, ly, lz for the Cartesian Gaussians.
  
  **Parameters:**
  
  ao_spec : 
    See :ref:`Central Variables` in the manual for details.
  get_assign : bool, optional
    Specifies, if the index of the atomic orbital shall be returned as well.
  
  **Returns:**
  
  lxlylz : numpy.ndarray, dtype=numpy.intc, shape = (NAO,3)
    Contains the expontents lx, ly, lz for the Cartesian Gaussians.
  assign : list of int, optional
    Contains the index of the atomic orbital in ao_spec.
  '''
  lxlylz = []
  assign = []
  for sel_ao in range(len(ao_spec)):
    if 'exp_list' in ao_spec[sel_ao].keys():
      l = ao_spec[sel_ao]['exp_list']
    else:
      l = exp[lquant[ao_spec[sel_ao]['type']]]
    lxlylz.extend(l)
    assign.extend([sel_ao]*len(l))
  lxlylz = numpy.array(lxlylz,dtype=numpy.intc,order='C')
  assign = numpy.array(assign,dtype=numpy.intc,order='C')
  if get_label:
    return 1000*assign + (lxlylz * numpy.array([100,10,1])).sum(axis=1,dtype=numpy.intc)
  elif get_assign:
    if bincount:
      assign = numpy.bincount(assign)
    return (lxlylz,assign)
  
  return lxlylz

def validate_drv(drv):
  if drv is None or drv == 'None' or drv == '': return 0
  elif drv == 'x': return 1
  elif drv == 'y': return 2
  elif drv == 'z': return 3
  elif drv == 'xx' or drv == 'x2': return 4
  elif drv == 'yy' or drv == 'y2': return 5
  elif drv == 'zz' or drv == 'z2': return 6
  elif drv == 'xy' or drv == 'yx': return 7
  elif drv == 'xz' or drv == 'zx': return 8
  elif drv == 'yz' or drv == 'zy': return 9
  elif not (isinstance(drv,int) and 0 <= drv <= 9):
    raise ValueError('The selection `drv=%s` is not valid!'  % drv)
  else:
    return drv

def each_ao_is_normalized(ao_spec):
  is_normalized = []
  for sel_ao in range(len(ao_spec)):
    is_normalized.append((ao_spec[sel_ao]['pnum'] < 0))
  
  if all(is_normalized) != any(is_normalized):
    raise ValueError('Either all or none of the atomic orbitals have to be normalized!')
  return all(is_normalized)

def prepare_ao_calc(ao_spec):    
  pnum_list = []
  atom_indices = []
  ao_coeffs = numpy.zeros((0,2))  
  for sel_ao in range(len(ao_spec)):
    atom_indices.append(ao_spec[sel_ao]['atom'])
    c = ao_spec[sel_ao]['coeffs']
    ao_coeffs = numpy.append(ao_coeffs,c,axis=0)
    pnum_list.append(len(c))
      
  pnum_list = require(pnum_list, dtype='i')
  atom_indices = require(atom_indices, dtype='i')
  ao_coeffs = require(ao_coeffs, dtype='f')
  return ao_coeffs,pnum_list,atom_indices

def create_mo_coeff(mo,name='mo'):
  '''Converts the input variable to an :literal:`mo_coeff` numpy.ndarray.
  
  **Parameters:**
  
  mo : list, numpy.ndarray, or mo_spec (cf. :ref:`Central Variables`)
    Contains the molecular orbital coefficients of all orbitals.
  name : string, optional
    Contains a string describing the input variable. 
  
  **Returns:**
  
  mo : numpy.ndarray, shape = (NMO,NAO)
    Contains the molecular orbital coefficients of all orbitals.
  '''
  if (not is_mo_spec(mo)):
    if (not isinstance(mo,(list,numpy.ndarray))):
      raise ValueError('%s has to be mo_spec or an numpy coefficient array.'%name)
  else:
    tmp = []
    for i in mo:
      tmp.append(i['coeffs'])
    mo = tmp
  mo = require(mo,dtype='f')
  if mo.ndim != 2:
    raise ValueError('%s has to be 2-dimensional.'%name)  
  return mo

def is_mo_spec(mo):
  '''Checks if :literal:`mo` is of :literal:`mo_spec` type. 
  (See :ref:`Central Variables` for details.)'''
  if not isinstance(mo,list):
    return False
  return_val = True
  for i in mo:
    try:
      return_val = return_val and 'coeffs' in i.keys()
    except:
      return_val = False
  
  return return_val

def require(data,dtype='f',requirements='CA'):
  if dtype == 'f':
    dtype = numpy.float64
  elif dtype == 'i':
    dtype = numpy.intc
  return numpy.require(data, dtype=dtype, requirements='CA')

def integration(matrix,x=None,y=None,z=None):
  from scipy import integrate
  
  if x is None: x = grid.x
  if y is None: y = grid.y
  if z is None: z = grid.z  
  
  if matrix.squeeze().ndim == 3:
    integral = integrate.simps(matrix, x, axis=0, even='avg')
    integral = integrate.simps(integral, y, axis=0, even='avg')
    integral = integrate.simps(integral, z, axis=0, even='avg')
  elif matrix.squeeze().ndim == 2:
    if len(x) == 1:
      r = y
      matrix = matrix[0,:,:]
    elif len(y) == 1:
      r = x
      matrix = matrix[:,0,:]
    else:
      print('dim(z) = 1! No cylindrical coordinates...')
      return 255
    [Z,R] = numpy.meshgrid(z,r)
    integral = 2*numpy.pi*integrate.simps(R*matrix, r, axis=0, even='avg')
    integral = integrate.simps(integral, z, axis=0, even='avg')
  else: 
    return numpy.sum(matrix)
  return integral<|MERGE_RESOLUTION|>--- conflicted
+++ resolved
@@ -740,17 +740,11 @@
     drv = ['xx','yy','zz']
   
   display('\nStarting the calculation without slicing the grid...')
-<<<<<<< HEAD
   display('\nThere are %d contracted %s AOs' % 
           ( len(Spec['mo_spec'][0]['coeffs']),
             'Cartesian' if not Spec['ao_spherical'] else 'spherical' )
-          + ('' if calc_ao else ' and %d MOs to be calculated.' % mo_num) 
+          + ( '' if calc_ao else ' and %d MOs to be calculated.' % len(Spec['mo_spec'])) 
           )
-=======
-  display('\nThere are %d contracted %s AOs' % (len(Spec['mo_spec'][0]['coeffs']),
-          'Cartesian' if not Spec['ao_spherical'] else 'spherical')+ 
-          ('' if calc_ao else ' and %d MOs to be calculated.' % len(Spec['mo_spec']) )
->>>>>>> ff89f8b3
   
   
   if drv is not None:
